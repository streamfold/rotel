--- conflicted
+++ resolved
@@ -77,49 +77,26 @@
 
 Any option above that does not contain a default is considered false or unset by default.
 
-<<<<<<< HEAD
-| Option                            | Default              | Options                                                     |
-| --------------------------------- | -------------------- | ----------------------------------------------------------- |
-| --daemon                          |                      |                                                             |
-| --log-format                      | text                 | json                                                        |
-| --pid-file                        | /tmp/rotel-agent.pid |                                                             |
-| --log-file                        | /tmp/rotel-agent.log |                                                             |
-| --debug-log                       |                      | metrics, traces, logs                                       |
-| --debug-log-verbosity             | basic                | basic, detailed                                             |
-| --otlp-grpc-endpoint              | localhost:4317       |                                                             |
-| --otlp-http-endpoint              | localhost:4318       |                                                             |
-| --otlp-grpc-max-recv-msg-size-mib | 4                    |                                                             |
-| --exporter                        | otlp                 | otlp, blackhole, datadog, clickhouse, aws-xray, kafka, file |
-| --otlp-receiver-traces-disabled   |                      |                                                             |
-| --otlp-receiver-metrics-disabled  |                      |                                                             |
-| --otlp-receiver-logs-disabled     |                      |                                                             |
-| --otlp-receiver-traces-http-path  | /v1/traces           |                                                             |
-| --otlp-receiver-metrics-http-path | /v1/metrics          |                                                             |
-| --otlp-receiver-logs-http-path    | /v1/logs             |                                                             |
-| --otel-resource-attributes        |                      |                                                             |
-| --enable-internal-telemetry       |                      |                                                             |
-=======
-| Option                            | Default              | Options                                                      |
-| --------------------------------- | -------------------- | ------------------------------------------------------------ |
-| --daemon                          |                      |                                                              |
-| --log-format                      | text                 | json                                                         |
-| --pid-file                        | /tmp/rotel-agent.pid |                                                              |
-| --log-file                        | /tmp/rotel-agent.log |                                                              |
-| --debug-log                       |                      | metrics, traces, logs                                        |
-| --debug-log-verbosity             | basic                | basic, detailed                                              |
-| --otlp-grpc-endpoint              | localhost:4317       |                                                              |
-| --otlp-http-endpoint              | localhost:4318       |                                                              |
-| --otlp-grpc-max-recv-msg-size-mib | 4                    |                                                              |
-| --exporter                        | otlp                 | otlp, blackhole, datadog, clickhouse, awsxray, awsemf, kafka |
-| --otlp-receiver-traces-disabled   |                      |                                                              |
-| --otlp-receiver-metrics-disabled  |                      |                                                              |
-| --otlp-receiver-logs-disabled     |                      |                                                              |
-| --otlp-receiver-traces-http-path  | /v1/traces           |                                                              |
-| --otlp-receiver-metrics-http-path | /v1/metrics          |                                                              |
-| --otlp-receiver-logs-http-path    | /v1/logs             |                                                              |
-| --otel-resource-attributes        |                      |                                                              |
-| --enable-internal-telemetry       |                      |                                                              |
->>>>>>> 1a6ec175
+| Option                            | Default              | Options                                                            |
+| --------------------------------- | -------------------- | ------------------------------------------------------------------ |
+| --daemon                          |                      |                                                                    |
+| --log-format                      | text                 | json                                                               |
+| --pid-file                        | /tmp/rotel-agent.pid |                                                                    |
+| --log-file                        | /tmp/rotel-agent.log |                                                                    |
+| --debug-log                       |                      | metrics, traces, logs                                              |
+| --debug-log-verbosity             | basic                | basic, detailed                                                    |
+| --otlp-grpc-endpoint              | localhost:4317       |                                                                    |
+| --otlp-http-endpoint              | localhost:4318       |                                                                    |
+| --otlp-grpc-max-recv-msg-size-mib | 4                    |                                                                    |
+| --exporter                        | otlp                 | otlp, blackhole, datadog, clickhouse, awsxray, awsemf, kafka, file |
+| --otlp-receiver-traces-disabled   |                      |                                                                    |
+| --otlp-receiver-metrics-disabled  |                      |                                                                    |
+| --otlp-receiver-logs-disabled     |                      |                                                                    |
+| --otlp-receiver-traces-http-path  | /v1/traces           |                                                                    |
+| --otlp-receiver-metrics-http-path | /v1/metrics          |                                                                    |
+| --otlp-receiver-logs-http-path    | /v1/logs             |                                                                    |
+| --otel-resource-attributes        |                      |                                                                    |
+| --enable-internal-telemetry       |                      |                                                                    |
 
 The PID and LOG files are only used when run in `--daemon` mode.
 
@@ -262,17 +239,10 @@
 are
 automatically sourced from Rotel's environment on startup.
 
-<<<<<<< HEAD
-| Option                          | Default   | Options          |
-| ------------------------------- | --------- | ---------------- |
-| --xray-exporter-region          | us-east-1 | aws region codes |
-| --xray-exporter-custom-endpoint |           |                  |
-=======
 | Option                             | Default   | Options          |
 | ---------------------------------- | --------- | ---------------- |
 | --awsxray-exporter-region          | us-east-1 | aws region codes |
 | --awsxray-exporter-custom-endpoint |           |                  |
->>>>>>> 1a6ec175
 
 For a list of available AWS X-Ray region codes here: https://docs.aws.amazon.com/general/latest/gr/xray.html
 
@@ -440,6 +410,7 @@
 
 **NOTE**: The file exporter at the moment is experimental and not enabled by default. It must be enabled by building with the feature flag
 `--features file_exporter`, like:
+
 ```shell
 cargo build --features file_exporter
 ```
@@ -450,11 +421,11 @@
 out as periodic files on the local filesystem. Currently **Parquet** and
 **JSON** formats are supported.
 
-| Option                              | Default    | Description                                                                                                          |
-| ----------------------------------- | ---------- | -------------------------------------------------------------------------------------------------------------------- |
-| --file-exporter-format              | parquet    | `parquet` or `json`                                                                                                  |
-| --file-exporter-output-dir          | /tmp/rotel | Directory to place output files                                                                                      |
-| --file-exporter-flush-interval      | 5s         | How often to flush accumulated telemetry to a new file (accepts Go-style durations like `30s`, `2m`, `1h`)           |
+| Option                              | Default    | Description                                                                                                  |
+| ----------------------------------- | ---------- | ------------------------------------------------------------------------------------------------------------ |
+| --file-exporter-format              | parquet    | `parquet` or `json`                                                                                          |
+| --file-exporter-output-dir          | /tmp/rotel | Directory to place output files                                                                              |
+| --file-exporter-flush-interval      | 5s         | How often to flush accumulated telemetry to a new file (accepts Go-style durations like `30s`, `2m`, `1h`)   |
 | --file-exporter-parquet-compression | snappy     | Compression for Parquet files: `none`, `snappy`, `gzip`, `lz4`, `zstd` (only applies when format is parquet) |
 
 Each flush creates a file named `<telemetry-type>-<timestamp>.<ext>` inside the
