--- conflicted
+++ resolved
@@ -335,16 +335,13 @@
     pub metrics_topic: String,
     pub logs_topic: String,
     pub format: DeserializationFormat,
-<<<<<<< HEAD
-    decoding_futures: FuturesOrdered<
-        Pin<Box<dyn Future<Output = std::result::Result<DecodedResult, JoinError>> + Send>>,
-    >,
+    //decoding_futures: FuturesOrdered<
+    //    Pin<Box<dyn Future<Output = std::result::Result<DecodedResult, JoinError>> + Send>>,
+    //>,
     pub topic_trackers: std::sync::Arc<crate::receivers::kafka::offset_tracker::TopicTrackers>,
     pub ack_sender: crate::bounded_channel::BoundedSender<payload::KafkaAcknowledgement>,
     offset_committer: Option<KafkaOffsetCommitter>,
-=======
     decoding_futures: FuturesOrdered<DecodingFuture>,
->>>>>>> 7a547c77
 }
 
 impl KafkaReceiver {
@@ -603,32 +600,7 @@
                 // Process completed decoding futures
                 decoded_result = self.decoding_futures.select_next_some(), if !self.decoding_futures.is_empty() => {
                     match decoded_result {
-<<<<<<< HEAD
-                        Ok(decoded) => {
-                            match decoded {
-                                // Pass the metadata through so acknowledgements can flow back
-                                DecodedResult::Traces { resources, metadata } => {
-                                    if let Some(ref output) = self.traces_output {
-                                        let message = payload::Message::new(Some(payload::MessageMetadata::kafka(metadata)), resources);
-                                        if let Err(e) = output.send(message).await {
-                                            warn!("Failed to send traces to pipeline: {}", e);
-                                        }
-                                    }
-                                }
-                                DecodedResult::Metrics { resources, metadata } => {
-                                    if let Some(ref output) = self.metrics_output {
-                                        let message = payload::Message::new(Some(payload::MessageMetadata::kafka(metadata)), resources);
-                                        if let Err(e) = output.send(message).await {
-                                            warn!("Failed to send metrics to pipeline: {}", e);
-                                        }
-                                    }
-                                }
-                                DecodedResult::Logs { resources, metadata } => {
-                                    if let Some(ref output) = self.logs_output {
-                                        let message = payload::Message::new(Some(payload::MessageMetadata::kafka(metadata)), resources);
-                                        if let Err(e) = output.send(message).await {
-                                            warn!("Failed to send logs to pipeline: {}", e);
-=======
+
                         Ok(decode_result) => {
                             match decode_result {
                                 Ok(decoded) => {
@@ -666,7 +638,6 @@
                                                 }
                                                 // Other errors already logged in send_with_cancellation
                                             }
->>>>>>> 7a547c77
                                         }
                                     }
                                 }
