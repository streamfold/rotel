use crate::exporters::awsemf::AwsEmfExporterConfigBuilder;
use crate::exporters::clickhouse::ClickhouseExporterConfigBuilder;
use crate::exporters::datadog::DatadogExporterConfigBuilder;
#[cfg(feature = "rdkafka")]
use crate::exporters::kafka::KafkaExporterConfig;
use crate::exporters::otlp::Endpoint;
use crate::exporters::otlp::config::OTLPExporterConfig;
use crate::exporters::xray::XRayExporterConfigBuilder;
use crate::init::args::{AgentRun, Exporter};
use crate::init::awsemf_exporter::AwsEmfExporterArgs;
use crate::init::clickhouse_exporter::ClickhouseExporterArgs;
use crate::init::datadog_exporter::DatadogExporterArgs;
#[cfg(feature = "file_exporter")]
use crate::init::file_exporter::FileExporterArgs;
#[cfg(feature = "rdkafka")]
use crate::init::kafka_exporter::KafkaExporterArgs;
use crate::init::otlp_exporter::{
    OTLPExporterBaseArgs, build_logs_config, build_metrics_config, build_traces_config,
};
use crate::init::parse::parse_bool_value;
use crate::init::xray_exporter::XRayExporterArgs;
use figment::{Figment, providers::Env};
use gethostname::gethostname;
use std::collections::HashMap;
use std::fmt::{Debug, Display, Formatter};
use std::str::FromStr;
use tower::BoxError;
use tracing::error;

struct ExporterMap {
    exporters: HashMap<String, ExporterArgs>,
}

impl Debug for ExporterMap {
    fn fmt(&self, f: &mut Formatter<'_>) -> std::fmt::Result {
        write!(f, "ExporterMap{{")?;
        for (name, args) in &self.exporters {
            write!(f, "{}={:?},", name, args)?;
        }
        write!(f, "}}")?;
        Ok(())
    }
}

impl FromStr for ExporterMap {
    type Err = BoxError;

    fn from_str(s: &str) -> Result<Self, Self::Err> {
        let exporters: HashMap<String, ExporterArgs> = s
            .split(",")
            .map(|exporter| {
                let sp: Vec<&str> = exporter.split(":").collect();
                if sp.len() > 2 {
                    return Err(format!("invalid exporter config: {}", exporter).into());
                }

                let (name, exporter_type) = if sp.len() == 1 {
                    (sp[0], sp[0])
                } else {
                    (sp[0], sp[1])
                };

                let args = match args_from_env_prefix(exporter_type, name) {
                    Ok(args) => args,
                    Err(e) => return Err(e),
                };

                Ok((name.to_string(), args))
            })
            .collect::<Result<HashMap<String, ExporterArgs>, BoxError>>()?;

        Ok(ExporterMap { exporters })
    }
}

impl ExporterMap {
    fn get(&self, name: &String) -> Option<&ExporterArgs> {
        self.exporters.get(name)
    }
}

pub(crate) struct ExporterConfigs {
    pub(crate) metrics: Option<ExporterConfig>,
    pub(crate) logs: Option<ExporterConfig>,
    pub(crate) traces: Option<ExporterConfig>,
}

#[derive(Debug)]
pub(crate) enum ExporterArgs {
    Blackhole,
    Otlp(OTLPExporterBaseArgs),
    Datadog(DatadogExporterArgs),
    Clickhouse(ClickhouseExporterArgs),
    Xray(XRayExporterArgs),
<<<<<<< HEAD
    #[cfg(feature = "file_exporter")]
    File(FileExporterArgs),
=======
    Awsemf(AwsEmfExporterArgs),
>>>>>>> 1a6ec175
    #[cfg(feature = "rdkafka")]
    Kafka(KafkaExporterArgs),
}

#[derive(PartialEq)]
enum PipelineType {
    Metrics,
    Logs,
    Traces,
}

impl Display for PipelineType {
    fn fmt(&self, f: &mut Formatter<'_>) -> std::fmt::Result {
        match self {
            PipelineType::Metrics => write!(f, "metrics"),
            PipelineType::Logs => write!(f, "logs"),
            PipelineType::Traces => write!(f, "traces"),
        }
    }
}

trait TryIntoConfig {
    fn try_into_config(
        &self,
        pipeline_type: PipelineType,
        environment: &str,
    ) -> Result<ExporterConfig, BoxError>;
}

pub(crate) enum ExporterConfig {
    Blackhole,
    Otlp(OTLPExporterConfig),
    Datadog(DatadogExporterConfigBuilder),
    Clickhouse(ClickhouseExporterConfigBuilder),
    Xray(XRayExporterConfigBuilder),
<<<<<<< HEAD
    #[cfg(feature = "file_exporter")]
    File(crate::exporters::file::config::FileExporterConfig),
=======
    Awsemf(AwsEmfExporterConfigBuilder),
>>>>>>> 1a6ec175
    #[cfg(feature = "rdkafka")]
    Kafka(KafkaExporterConfig),
}

impl TryIntoConfig for ExporterArgs {
    fn try_into_config(
        &self,
        pipeline_type: PipelineType,
        environment: &str,
    ) -> Result<ExporterConfig, BoxError> {
        match self {
            ExporterArgs::Blackhole => Ok(ExporterConfig::Blackhole),
            ExporterArgs::Otlp(otlp) => {
                let otlp = otlp.clone();

                let endpoint = otlp.endpoint.as_ref();
                match pipeline_type {
                    PipelineType::Metrics => {
                        if endpoint.is_none() && otlp.metrics_endpoint.is_none() {
                            return Err("must specify an endpoint for OTLP metrics".into());
                        }
                        let endpoint = otlp
                            .metrics_endpoint
                            .as_ref()
                            .map(|e| Endpoint::Full(e.clone()))
                            .unwrap_or_else(|| Endpoint::Base(endpoint.unwrap().clone()));

                        Ok(ExporterConfig::Otlp(
                            otlp.into_exporter_config("otlp_metrics", endpoint),
                        ))
                    }
                    PipelineType::Logs => {
                        if endpoint.is_none() && otlp.logs_endpoint.is_none() {
                            return Err("must specify an endpoint for OTLP logs".into());
                        }
                        let endpoint = otlp
                            .logs_endpoint
                            .as_ref()
                            .map(|e| Endpoint::Full(e.clone()))
                            .unwrap_or_else(|| Endpoint::Base(endpoint.unwrap().clone()));

                        Ok(ExporterConfig::Otlp(
                            otlp.into_exporter_config("otlp_logs", endpoint),
                        ))
                    }
                    PipelineType::Traces => {
                        if endpoint.is_none() && otlp.traces_endpoint.is_none() {
                            return Err("must specify an endpoint for OTLP traces".into());
                        }
                        let endpoint = otlp
                            .traces_endpoint
                            .as_ref()
                            .map(|e| Endpoint::Full(e.clone()))
                            .unwrap_or_else(|| Endpoint::Base(endpoint.unwrap().clone()));

                        Ok(ExporterConfig::Otlp(
                            otlp.into_exporter_config("otlp_traces", endpoint),
                        ))
                    }
                }
            }
            ExporterArgs::Datadog(dd) => {
                if pipeline_type != PipelineType::Traces {
                    return Err(format!(
                        "Datadog exporter not supported for pipeline type {}",
                        pipeline_type
                    )
                    .into());
                }

                if dd.api_key.is_none() {
                    // todo: is there a way to make this dd.g required with the exporter mode?
                    return Err("must specify Datadog exporter API key".into());
                }
                let api_key = dd.api_key.as_ref().unwrap();

                let hostname = get_hostname();

                let mut builder = DatadogExporterConfigBuilder::new(
                    dd.region.into(),
                    dd.custom_endpoint.clone(),
                    api_key.clone(),
                )
                .with_environment(environment.to_string());

                if let Some(hostname) = hostname {
                    builder = builder.with_hostname(hostname);
                }

                Ok(ExporterConfig::Datadog(builder))
            }
            ExporterArgs::Clickhouse(ch) => {
                if ch.endpoint.is_none() {
                    return Err("must specify a Clickhouse exporter endpoint".into());
                }

                let async_insert = parse_bool_value(&ch.async_insert)?;

                let mut cfg_builder = ClickhouseExporterConfigBuilder::new(
                    ch.endpoint.as_ref().unwrap().clone(),
                    ch.database.clone(),
                    ch.table_prefix.clone(),
                )
                .with_compression(ch.compression)
                .with_async_insert(async_insert)
                .with_json(ch.enable_json)
                .with_json_underscore(ch.json_underscore);

                if let Some(user) = &ch.user {
                    cfg_builder = cfg_builder.with_user(user.clone());
                }

                if let Some(password) = &ch.password {
                    cfg_builder = cfg_builder.with_password(password.clone());
                }

                Ok(ExporterConfig::Clickhouse(cfg_builder))
            }
            ExporterArgs::Xray(xray) => {
                if pipeline_type != PipelineType::Traces {
                    return Err(format!(
                        "XRay exporter not supported for pipeline type {}",
                        pipeline_type
                    )
                    .into());
                }

                let builder =
                    XRayExporterConfigBuilder::new(xray.region, xray.custom_endpoint.clone());

                Ok(ExporterConfig::Xray(builder))
            }
<<<<<<< HEAD
            #[cfg(feature = "file_exporter")]
            ExporterArgs::File(file) => {
                let config = crate::exporters::file::config::FileExporterConfig::new(
                    file.file_format,
                    file.output_dir.clone(),
                    file.flush_interval,
                    file.parquet_compression,
                );
                Ok(ExporterConfig::File(config))
=======
            ExporterArgs::Awsemf(awsemf) => {
                if pipeline_type != PipelineType::Metrics {
                    return Err(format!(
                        "AWS EMF exporter only supports metrics, not {}",
                        pipeline_type
                    )
                    .into());
                }

                let mut builder = AwsEmfExporterConfigBuilder::new()
                    .with_region(awsemf.region)
                    .with_log_group_name(awsemf.log_group_name.clone())
                    .with_log_stream_name(awsemf.log_stream_name.clone())
                    .with_retain_initial_value_of_delta_metric(
                        awsemf.retain_initial_value_of_delta_metric,
                    );

                if let Some(namespace) = &awsemf.namespace {
                    builder = builder.with_namespace(namespace.clone());
                }

                if let Some(custom_endpoint) = &awsemf.custom_endpoint {
                    builder = builder.with_custom_endpoint(custom_endpoint.clone());
                }

                Ok(ExporterConfig::Awsemf(builder))
>>>>>>> 1a6ec175
            }
            #[cfg(feature = "rdkafka")]
            ExporterArgs::Kafka(k) => {
                if k.brokers.is_empty() {
                    return Err("must specify a Kafka broker address".into());
                }
                Ok(ExporterConfig::Kafka(k.build_config()))
            }
        }
    }
}

pub(crate) fn get_exporters_config(
    config: &AgentRun,
    environment: &str,
) -> Result<ExporterConfigs, BoxError> {
    // Default to OTLP exporter
    if config.exporters.is_none() && config.exporter.is_none() {
        return get_single_exporter_config(config, Exporter::Otlp, environment);
    }

    if config.exporters.is_some() && config.exporter.is_some() {
        return Err("Can not use --exporter and --exporters".into());
    }

    if let Some(exporter) = config.exporter {
        return get_single_exporter_config(config, exporter, environment);
    }

    get_multi_exporter_config(
        config,
        config.exporters.as_ref().unwrap().clone(),
        environment,
    )
}

fn get_multi_exporter_config(
    config: &AgentRun,
    exporters: String,
    environment: &str,
) -> Result<ExporterConfigs, BoxError> {
    let exporter_map = exporters.parse::<ExporterMap>()?;

    let mut cfg = ExporterConfigs {
        metrics: None,
        logs: None,
        traces: None,
    };

    if let Some(traces_exps) = &config.exporters_traces {
        let sp: Vec<&str> = traces_exps.split(",").collect();
        if sp.len() != 1 {
            return Err(format!(
                "Only one exporter supported for ROTEL_EXPORTERS_TRACES: {}",
                traces_exps
            )
            .into());
        }

        let args = match exporter_map.get(&sp[0].to_string()) {
            Some(args) => args,
            None => {
                return Err(format!("Can not find exporter {} for traces exporters", sp[0]).into());
            }
        };

        cfg.traces = Some(
            args.try_into_config(PipelineType::Traces, environment)
                .map_err(|err| format!("Exporter[{}]: {}", sp[0], err))?,
        );
    }

    if let Some(metrics_exps) = &config.exporters_metrics {
        let sp: Vec<&str> = metrics_exps.split(",").collect();
        if sp.len() != 1 {
            return Err(format!(
                "Only one exporter supported for ROTEL_EXPORTERS_METRICS: {}",
                metrics_exps
            )
            .into());
        }

        let args = match exporter_map.get(&sp[0].to_string()) {
            Some(args) => args,
            None => {
                return Err(
                    format!("Can not find exporter {} for metrics exporters", sp[0]).into(),
                );
            }
        };

        cfg.metrics = Some(
            args.try_into_config(PipelineType::Metrics, environment)
                .map_err(|err| format!("Exporter[{}]: {}", sp[0], err))?,
        );
    }

    if let Some(logs_exps) = &config.exporters_logs {
        let sp: Vec<&str> = logs_exps.split(",").collect();
        if sp.len() != 1 {
            return Err(format!(
                "Only one exporter supported for ROTEL_EXPORTERS_LOGS: {}",
                logs_exps
            )
            .into());
        }

        let args = match exporter_map.get(&sp[0].to_string()) {
            Some(args) => args,
            None => {
                return Err(format!("Can not find exporter {} for logs exporters", sp[0]).into());
            }
        };

        cfg.logs = Some(
            args.try_into_config(PipelineType::Logs, environment)
                .map_err(|err| format!("Exporter[{}]: {}", sp[0], err))?,
        );
    }

    if cfg.traces.is_none() && cfg.metrics.is_none() && cfg.logs.is_none() {
        return Err(
            "No telemetry pipeline exporters, did you set --exporters-{traces,metrics,logs}?"
                .into(),
        );
    }

    Ok(cfg)
}

fn args_from_env_prefix(exporter_type: &str, prefix: &str) -> Result<ExporterArgs, BoxError> {
    let figment = Figment::new().merge(Env::prefixed(
        format!("ROTEL_EXPORTER_{}_", prefix.to_uppercase()).as_str(),
    ));
    match exporter_type {
        "blackhole" => Ok(ExporterArgs::Blackhole),
        "otlp" => {
            let args: OTLPExporterBaseArgs = match figment.extract() {
                Ok(args) => args,
                Err(e) => return Err(format!("failed to parse OTLP config: {}", e).into()),
            };

            Ok(ExporterArgs::Otlp(args))
        }
        "datadog" => {
            let args: DatadogExporterArgs = match figment.extract() {
                Ok(args) => args,
                Err(e) => return Err(format!("failed to parse Datadog config: {}", e).into()),
            };

            Ok(ExporterArgs::Datadog(args))
        }
        "clickhouse" => {
            let args: ClickhouseExporterArgs = match figment.extract() {
                Ok(args) => args,
                Err(e) => {
                    return Err(format!("failed to parse Clickhouse config: {}", e).into());
                }
            };

            Ok(ExporterArgs::Clickhouse(args))
        }
        "awsxray" => {
            let args: XRayExporterArgs = match figment.extract() {
                Ok(args) => args,
                Err(e) => return Err(format!("failed to parse X-Ray config: {}", e).into()),
            };

            Ok(ExporterArgs::Xray(args))
        }
        "awsemf" => {
            let args: AwsEmfExporterArgs = match figment.extract() {
                Ok(args) => args,
                Err(e) => return Err(format!("failed to parse AWS EMF config: {}", e).into()),
            };
            Ok(ExporterArgs::Awsemf(args))
        }
        #[cfg(feature = "rdkafka")]
        "kafka" => {
            let args: KafkaExporterArgs = match figment.extract() {
                Ok(args) => args,
                Err(e) => return Err(format!("failed to parse Kafka config {}", e).into()),
            };
            Ok(ExporterArgs::Kafka(args))
        }
        _ => Err(format!("unknown exporter type: {}", exporter_type).into()),
    }
}

fn get_single_exporter_config(
    config: &AgentRun,
    exporter: Exporter,
    environment: &str,
) -> Result<ExporterConfigs, BoxError> {
    let mut cfg = ExporterConfigs {
        metrics: None,
        logs: None,
        traces: None,
    };

    // We convert these into ExporterArgs so that we can use the `try_into_config` method
    // above to DRY this out.
    match exporter {
        Exporter::Otlp => {
            // Because the single exporter configuration has custom overrides per type, we
            // must build new args here that'll override with the custom type variations.
            let args = ExporterArgs::Otlp(build_traces_config(config.otlp_exporter.clone()));
            cfg.traces = Some(args.try_into_config(PipelineType::Traces, environment)?);

            let args = ExporterArgs::Otlp(build_metrics_config(config.otlp_exporter.clone()));
            cfg.metrics = Some(args.try_into_config(PipelineType::Metrics, environment)?);

            let args = ExporterArgs::Otlp(build_logs_config(config.otlp_exporter.clone()));
            cfg.logs = Some(args.try_into_config(PipelineType::Logs, environment)?);
        }
        Exporter::Blackhole => {
            cfg.traces = Some(ExporterConfig::Blackhole {});
            cfg.metrics = Some(ExporterConfig::Blackhole {});
            cfg.logs = Some(ExporterConfig::Blackhole {});
        }
        Exporter::Datadog => {
            let args = ExporterArgs::Datadog(config.datadog_exporter.clone());
            cfg.traces = Some(args.try_into_config(PipelineType::Traces, environment)?);
        }
        Exporter::Clickhouse => {
            let args = ExporterArgs::Clickhouse(config.clickhouse_exporter.clone());
            cfg.logs = Some(args.try_into_config(PipelineType::Logs, environment)?);
            cfg.traces = Some(args.try_into_config(PipelineType::Traces, environment)?);
            cfg.metrics = Some(args.try_into_config(PipelineType::Metrics, environment)?);
        }
        Exporter::AwsXray => {
            let args = ExporterArgs::Xray(config.aws_xray_exporter.clone());
            cfg.traces = Some(args.try_into_config(PipelineType::Traces, environment)?);
        }
<<<<<<< HEAD
        #[cfg(feature = "file_exporter")]
        Exporter::File => {
            let args = ExporterArgs::File(config.file_exporter.clone());
            cfg.logs = Some(args.try_into_config(PipelineType::Logs, environment)?);
            cfg.traces = Some(args.try_into_config(PipelineType::Traces, environment)?);
            cfg.metrics = Some(args.try_into_config(PipelineType::Metrics, environment)?);
        }
=======
        Exporter::AwsEmf => {
            let args = ExporterArgs::Awsemf(config.aws_emf_exporter.clone());
            cfg.metrics = Some(args.try_into_config(PipelineType::Metrics, environment)?);
        }

>>>>>>> 1a6ec175
        #[cfg(feature = "rdkafka")]
        Exporter::Kafka => {
            let kafka_config = config.kafka_exporter.build_config();
            cfg.traces = Some(ExporterConfig::Kafka(kafka_config.clone()));
            cfg.metrics = Some(ExporterConfig::Kafka(kafka_config.clone()));
            cfg.logs = Some(ExporterConfig::Kafka(kafka_config));
        }
    }

    Ok(cfg)
}

fn get_hostname() -> Option<String> {
    match gethostname().into_string() {
        Ok(s) => Some(s),
        Err(e) => {
            error!(error = ?e, "Unable to lookup hostname");
            None
        }
    }
}

#[cfg(test)]
mod tests {
    use super::*;
    use crate::init::args::AgentRun;
    use std::collections::HashMap;
    use std::env;

    // Helper struct to manage environment variables during tests
    struct EnvManager {
        original_vars: HashMap<String, Option<String>>,
    }

    impl EnvManager {
        fn new() -> Self {
            Self {
                original_vars: HashMap::new(),
            }
        }

        fn set_var(&mut self, key: &str, value: &str) {
            // Save original value if not already saved
            if !self.original_vars.contains_key(key) {
                self.original_vars
                    .insert(key.to_string(), env::var(key).ok());
            }
            unsafe { env::set_var(key, value) };
        }

        fn remove_var(&mut self, key: &str) {
            // Save original value if not already saved
            if !self.original_vars.contains_key(key) {
                self.original_vars
                    .insert(key.to_string(), env::var(key).ok());
            }
            unsafe { env::remove_var(key) };
        }
    }

    impl Drop for EnvManager {
        fn drop(&mut self) {
            // Restore all environment variables
            for (key, original_value) in &self.original_vars {
                match original_value {
                    Some(value) => unsafe { env::set_var(key, value) },
                    None => unsafe { env::remove_var(key) },
                }
            }
        }
    }

    #[test]
    fn test_get_multi_exporter_config_blackhole_traces_only() {
        let config = AgentRun {
            exporters_traces: Some("test_blackhole".to_string()),
            ..AgentRun::default()
        };

        let result = get_multi_exporter_config(
            &config,
            "test_blackhole:blackhole".to_string(),
            "production",
        );

        assert!(result.is_ok());
        let exporters = result.unwrap();
        assert!(exporters.traces.is_some());
        assert!(exporters.metrics.is_none());
        assert!(exporters.logs.is_none());

        match exporters.traces.unwrap() {
            ExporterConfig::Blackhole => {}
            _ => panic!("Expected Blackhole exporter"),
        }
    }

    #[test]
    fn test_get_multi_exporter_config_blackhole_all_pipelines() {
        let config = AgentRun {
            exporters_traces: Some("test_blackhole".to_string()),
            exporters_metrics: Some("test_blackhole".to_string()),
            exporters_logs: Some("test_blackhole".to_string()),
            ..AgentRun::default()
        };

        let result = get_multi_exporter_config(
            &config,
            "test_blackhole:blackhole".to_string(),
            "production",
        );

        assert!(result.is_ok());
        let exporters = result.unwrap();
        assert!(exporters.traces.is_some());
        assert!(exporters.metrics.is_some());
        assert!(exporters.logs.is_some());

        match exporters.traces.unwrap() {
            ExporterConfig::Blackhole => {}
            _ => panic!("Expected Blackhole exporter for traces"),
        }
        match exporters.metrics.unwrap() {
            ExporterConfig::Blackhole => {}
            _ => panic!("Expected Blackhole exporter for metrics"),
        }
        match exporters.logs.unwrap() {
            ExporterConfig::Blackhole => {}
            _ => panic!("Expected Blackhole exporter for logs"),
        }
    }

    #[test]
    fn test_get_multi_exporter_config_otlp_with_endpoint() {
        let mut env_manager = EnvManager::new();
        env_manager.set_var("ROTEL_EXPORTER_TEST_ENDPOINT", "http://localhost:4317");

        let config = AgentRun {
            exporters_traces: Some("test".to_string()),
            ..AgentRun::default()
        };

        let result = get_multi_exporter_config(&config, "test:otlp".to_string(), "production");

        assert!(result.is_ok());
        let exporters = result.unwrap();
        assert!(exporters.traces.is_some());
        assert!(exporters.metrics.is_none());
        assert!(exporters.logs.is_none());

        match exporters.traces.unwrap() {
            ExporterConfig::Otlp(otlp) => assert_eq!(
                Endpoint::Base("http://localhost:4317".to_string()),
                otlp.endpoint
            ),
            _ => panic!("Expected OTLP exporter"),
        }
    }

    #[test]
    fn test_get_multi_exporter_config_datadog_with_api_key() {
        let mut env_manager = EnvManager::new();
        env_manager.set_var("ROTEL_EXPORTER_DD_API_KEY", "test-api-key");
        env_manager.set_var("ROTEL_EXPORTER_DD_REGION", "us1");

        let config = AgentRun {
            exporters_traces: Some("dd".to_string()),
            ..AgentRun::default()
        };

        let result = get_multi_exporter_config(&config, "dd:datadog".to_string(), "production");

        assert!(result.is_ok());
        let exporters = result.unwrap();
        assert!(exporters.traces.is_some());

        match exporters.traces.unwrap() {
            ExporterConfig::Datadog(_) => {}
            _ => panic!("Expected Datadog exporter"),
        }
    }

    #[test]
    fn test_get_multi_exporter_config_datadog_missing_api_key() {
        let mut env_manager = EnvManager::new();
        env_manager.remove_var("ROTEL_EXPORTER_DD_API_KEY");

        let config = AgentRun {
            exporters_traces: Some("dd".to_string()),
            ..AgentRun::default()
        };

        let result = get_multi_exporter_config(&config, "dd:datadog".to_string(), "production");

        match result {
            Ok(_) => panic!("should have failed"),
            Err(err) => {
                assert!(
                    err.to_string()
                        .contains("must specify Datadog exporter API key")
                );
            }
        };
    }

    #[test]
    fn test_get_multi_exporter_config_datadog_metrics_not_supported() {
        let mut env_manager = EnvManager::new();
        env_manager.set_var("ROTEL_EXPORTER_DD_API_KEY", "test-api-key");

        let config = AgentRun {
            exporters_metrics: Some("dd".to_string()),
            ..AgentRun::default()
        };

        let result = get_multi_exporter_config(&config, "dd:datadog".to_string(), "production");
        match result {
            Ok(_) => panic!("should have failed"),
            Err(err) => {
                assert!(
                    err.to_string()
                        .contains("Datadog exporter not supported for pipeline type metrics")
                );
            }
        };
    }

    #[test]
    fn test_get_multi_exporter_config_multiple_exporters_error() {
        let config = AgentRun {
            exporters_traces: Some("exp1,exp2".to_string()),
            ..AgentRun::default()
        };

        let result = get_multi_exporter_config(
            &config,
            "exp1:blackhole,exp2:blackhole".to_string(),
            "production",
        );

        match result {
            Ok(_) => panic!("should have failed"),
            Err(err) => {
                assert!(
                    err.to_string()
                        .contains("Only one exporter supported for ROTEL_EXPORTERS_TRACES")
                );
            }
        };
    }

    #[test]
    fn test_get_multi_exporter_config_exporter_not_found() {
        let config = AgentRun {
            exporters_traces: Some("nonexistent".to_string()),
            ..AgentRun::default()
        };

        let result = get_multi_exporter_config(&config, "exp1:blackhole".to_string(), "production");

        match result {
            Ok(_) => panic!("should have failed"),
            Err(err) => {
                assert!(
                    err.to_string()
                        .contains("Can not find exporter nonexistent for traces exporters")
                );
            }
        };
    }

    #[test]
    fn test_get_multi_exporter_config_no_exporters_configured() {
        let config = AgentRun::default();

        let result = get_multi_exporter_config(&config, "exp1:blackhole".to_string(), "production");
        match result {
            Ok(_) => panic!("should have failed"),
            Err(err) => {
                assert!(err.to_string().contains("No telemetry pipeline exporters"));
            }
        };
    }

    #[test]
    fn test_get_multi_exporter_config_mixed_exporters() {
        let mut env_manager = EnvManager::new();
        env_manager.set_var("ROTEL_EXPORTER_DD_API_KEY", "test-api-key");
        env_manager.set_var("ROTEL_EXPORTER_CH_ENDPOINT", "http://localhost:8123");

        let config = AgentRun {
            exporters_traces: Some("dd".to_string()),
            exporters_metrics: Some("ch".to_string()),
            exporters_logs: Some("bh".to_string()),
            ..AgentRun::default()
        };

        let result = get_multi_exporter_config(
            &config,
            "dd:datadog,ch:clickhouse,bh:blackhole".to_string(),
            "production",
        );

        assert!(result.is_ok());
        let exporters = result.unwrap();
        assert!(exporters.traces.is_some());
        assert!(exporters.metrics.is_some());
        assert!(exporters.logs.is_some());

        match exporters.traces.unwrap() {
            ExporterConfig::Datadog(_) => {}
            _ => panic!("Expected Datadog exporter for traces"),
        }
        match exporters.metrics.unwrap() {
            ExporterConfig::Clickhouse(_) => {}
            _ => panic!("Expected Clickhouse exporter for metrics"),
        }
        match exporters.logs.unwrap() {
            ExporterConfig::Blackhole => {}
            _ => panic!("Expected Blackhole exporter for logs"),
        }
    }

    #[test]
    fn test_args_from_env_prefix_otlp() {
        let mut env_manager = EnvManager::new();
        env_manager.set_var("ROTEL_EXPORTER_TEST_ENDPOINT", "http://localhost:4317");

        let result = args_from_env_prefix("otlp", "test");

        assert!(result.is_ok());
        match result.unwrap() {
            ExporterArgs::Otlp(_) => {}
            _ => panic!("Expected OTLP args"),
        }
    }

    #[test]
    fn test_args_from_env_prefix_awsxray() {
        let mut env_manager = EnvManager::new();
        env_manager.set_var("ROTEL_EXPORTER_TEST_REGION", "us-west-1");

        let result = args_from_env_prefix("awsxray", "test");

        assert!(result.is_ok());
        match result.unwrap() {
            ExporterArgs::Xray(_) => {}
            _ => panic!("Expected Xray args"),
        }
    }

    #[test]
    fn test_exporter_map_from_str_invalid_format() {
        let result = "exp1:type1:extra".parse::<ExporterMap>();

        assert!(result.is_err());
        let error = result.unwrap_err();
        assert!(error.to_string().contains("invalid exporter config"));
    }

    #[test]
    fn test_exporter_map_from_str_unknown_type() {
        let result = "exp1:unknown".parse::<ExporterMap>();

        assert!(result.is_err());
        let error = result.unwrap_err();
        assert!(error.to_string().contains("unknown exporter type: unknown"));
    }

    #[test]
    fn test_get_multi_exporter_config_figment_parse_error() {
        let mut env_manager = EnvManager::new();
        // Set an invalid value that would cause figment parsing to fail
        env_manager.set_var("ROTEL_EXPORTER_TEST_REQUEST_TIMEOUT", "not_a_number");

        let config = AgentRun {
            exporters_traces: Some("test".to_string()),
            ..AgentRun::default()
        };

        let result = get_multi_exporter_config(&config, "test:otlp".to_string(), "production");
        match result {
            Ok(_) => panic!("should have failed"),
            Err(err) => {
                assert!(err.to_string().contains("failed to parse OTLP config"));
            }
        };
    }
}<|MERGE_RESOLUTION|>--- conflicted
+++ resolved
@@ -92,14 +92,11 @@
     Datadog(DatadogExporterArgs),
     Clickhouse(ClickhouseExporterArgs),
     Xray(XRayExporterArgs),
-<<<<<<< HEAD
+    Awsemf(AwsEmfExporterArgs),
+    #[cfg(feature = "rdkafka")]
+    Kafka(KafkaExporterArgs),
     #[cfg(feature = "file_exporter")]
     File(FileExporterArgs),
-=======
-    Awsemf(AwsEmfExporterArgs),
->>>>>>> 1a6ec175
-    #[cfg(feature = "rdkafka")]
-    Kafka(KafkaExporterArgs),
 }
 
 #[derive(PartialEq)]
@@ -133,14 +130,11 @@
     Datadog(DatadogExporterConfigBuilder),
     Clickhouse(ClickhouseExporterConfigBuilder),
     Xray(XRayExporterConfigBuilder),
-<<<<<<< HEAD
+    Awsemf(AwsEmfExporterConfigBuilder),
+    #[cfg(feature = "rdkafka")]
+    Kafka(KafkaExporterConfig),
     #[cfg(feature = "file_exporter")]
     File(crate::exporters::file::config::FileExporterConfig),
-=======
-    Awsemf(AwsEmfExporterConfigBuilder),
->>>>>>> 1a6ec175
-    #[cfg(feature = "rdkafka")]
-    Kafka(KafkaExporterConfig),
 }
 
 impl TryIntoConfig for ExporterArgs {
@@ -271,7 +265,6 @@
 
                 Ok(ExporterConfig::Xray(builder))
             }
-<<<<<<< HEAD
             #[cfg(feature = "file_exporter")]
             ExporterArgs::File(file) => {
                 let config = crate::exporters::file::config::FileExporterConfig::new(
@@ -281,7 +274,7 @@
                     file.parquet_compression,
                 );
                 Ok(ExporterConfig::File(config))
-=======
+            }
             ExporterArgs::Awsemf(awsemf) => {
                 if pipeline_type != PipelineType::Metrics {
                     return Err(format!(
@@ -308,7 +301,6 @@
                 }
 
                 Ok(ExporterConfig::Awsemf(builder))
->>>>>>> 1a6ec175
             }
             #[cfg(feature = "rdkafka")]
             ExporterArgs::Kafka(k) => {
@@ -543,27 +535,24 @@
             let args = ExporterArgs::Xray(config.aws_xray_exporter.clone());
             cfg.traces = Some(args.try_into_config(PipelineType::Traces, environment)?);
         }
-<<<<<<< HEAD
+        Exporter::AwsEmf => {
+            let args = ExporterArgs::Awsemf(config.aws_emf_exporter.clone());
+            cfg.metrics = Some(args.try_into_config(PipelineType::Metrics, environment)?);
+        }
+
+        #[cfg(feature = "rdkafka")]
+        Exporter::Kafka => {
+            let kafka_config = config.kafka_exporter.build_config();
+            cfg.traces = Some(ExporterConfig::Kafka(kafka_config.clone()));
+            cfg.metrics = Some(ExporterConfig::Kafka(kafka_config.clone()));
+            cfg.logs = Some(ExporterConfig::Kafka(kafka_config));
+        }
         #[cfg(feature = "file_exporter")]
         Exporter::File => {
             let args = ExporterArgs::File(config.file_exporter.clone());
             cfg.logs = Some(args.try_into_config(PipelineType::Logs, environment)?);
             cfg.traces = Some(args.try_into_config(PipelineType::Traces, environment)?);
             cfg.metrics = Some(args.try_into_config(PipelineType::Metrics, environment)?);
-        }
-=======
-        Exporter::AwsEmf => {
-            let args = ExporterArgs::Awsemf(config.aws_emf_exporter.clone());
-            cfg.metrics = Some(args.try_into_config(PipelineType::Metrics, environment)?);
-        }
-
->>>>>>> 1a6ec175
-        #[cfg(feature = "rdkafka")]
-        Exporter::Kafka => {
-            let kafka_config = config.kafka_exporter.build_config();
-            cfg.traces = Some(ExporterConfig::Kafka(kafka_config.clone()));
-            cfg.metrics = Some(ExporterConfig::Kafka(kafka_config.clone()));
-            cfg.logs = Some(ExporterConfig::Kafka(kafka_config));
         }
     }
 
