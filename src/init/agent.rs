--- conflicted
+++ resolved
@@ -12,7 +12,7 @@
 use crate::init::batch::{
     build_logs_batch_config, build_metrics_batch_config, build_traces_batch_config,
 };
-use crate::init::config::{ExporterConfig, get_exporters_config};
+use crate::init::config::{get_exporters_config, ExporterConfig};
 use crate::init::datadog_exporter::DatadogRegion;
 #[cfg(feature = "pprof")]
 use crate::init::pprof;
@@ -359,7 +359,6 @@
                         Ok(())
                     });
                 }
-<<<<<<< HEAD
                 #[cfg(feature = "file_exporter")]
                 Some(ExporterConfig::File(config)) => {
                     let exporter =
@@ -381,10 +380,7 @@
                         Ok(())
                     });
                 }
-                None => {}
-=======
                 _ => {}
->>>>>>> 1a6ec175
             }
         }
 
@@ -464,7 +460,6 @@
                         Ok(())
                     });
                 }
-<<<<<<< HEAD
                 #[cfg(feature = "file_exporter")]
                 Some(ExporterConfig::File(config)) => {
                     let exporter =
@@ -483,7 +478,9 @@
                                 "File exporter returned from run loop with error."
                             );
                         }
-=======
+                    });
+                }
+                
                 Some(ExporterConfig::Awsemf(cfg_builder)) => {
                     let config = AwsConfig::from_env();
                     let builder = cfg_builder.build();
@@ -503,7 +500,6 @@
                             );
                         }
 
->>>>>>> 1a6ec175
                         Ok(())
                     });
                 }
