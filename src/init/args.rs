use crate::exporters::otlp::Authenticator;
use crate::init::batch::BatchArgs;
use crate::init::clickhouse_exporter::ClickhouseExporterArgs;
use crate::init::datadog_exporter::DatadogExporterArgs;
#[cfg(feature = "file_exporter")]
use crate::init::file_exporter::FileExporterArgs;
#[cfg(feature = "rdkafka")]
use crate::init::kafka_exporter::KafkaExporterArgs;
use crate::init::otlp_exporter::OTLPExporterArgs;
use crate::init::parse;
use crate::init::xray_exporter::XRayExporterArgs;
use crate::topology::debug::DebugVerbosity;
use clap::{Args, ValueEnum};
use serde::Deserialize;
use std::net::SocketAddr;

use super::awsemf_exporter::AwsEmfExporterArgs;

#[derive(Debug, Args, Clone)]
pub struct AgentRun {
    /// Daemonize
    #[arg(long, env = "ROTEL_DAEMON", default_value = "false")]
    pub daemon: bool,

    /// PID file
    #[arg(long, env = "ROTEL_PID_FILE", default_value = "/tmp/rotel-agent.pid")]
    pub pid_file: String,

    /// Log file
    #[arg(long, env = "ROTEL_LOG_FILE", default_value = "/tmp/rotel-agent.log")]
    pub log_file: String,

    /// Debug log
    #[arg(value_enum, long, env = "ROTEL_DEBUG_LOG", default_value = "none")]
    pub debug_log: Vec<DebugLogParam>,

    /// Debug log verbosity
    #[arg(
        value_enum,
        long,
        env = "ROTEL_DEBUG_LOG_VERBOSITY",
        default_value = "basic"
    )]
    pub debug_log_verbosity: DebugLogVerbosity,

    /// OTLP gRPC endpoint
    #[arg(long, env = "ROTEL_OTLP_GRPC_ENDPOINT", default_value = "localhost:4317", value_parser = parse::parse_endpoint
    )]
    pub otlp_grpc_endpoint: SocketAddr,

    /// OTLP HTTP endpoint
    #[arg(long, env = "ROTEL_OTLP_HTTP_ENDPOINT", default_value = "localhost:4318", value_parser = parse::parse_endpoint
    )]
    pub otlp_http_endpoint: SocketAddr,

    /// OTLP GRPC max recv msg size MB
    #[arg(
        long,
        env = "ROTEL_OTLP_GRPC_MAX_RECV_MSG_SIZE_MIB",
        default_value = "4"
    )]
    pub otlp_grpc_max_recv_msg_size_mib: u64,

    #[arg(
        long,
        env = "ROTEL_OTLP_RECEIVER_TRACES_DISABLED",
        default_value = "false"
    )]
    pub otlp_receiver_traces_disabled: bool,

    #[arg(
        long,
        env = "ROTEL_OTLP_RECEIVER_METRICS_DISABLED",
        default_value = "false"
    )]
    pub otlp_receiver_metrics_disabled: bool,

    #[arg(
        long,
        env = "ROTEL_OTLP_RECEIVER_LOGS_DISABLED",
        default_value = "false"
    )]
    pub otlp_receiver_logs_disabled: bool,

    #[arg(
        long,
        env = "ROTEL_OTLP_RECEIVER_TRACES_HTTP_PATH",
        default_value = "/v1/traces"
    )]
    pub otlp_receiver_traces_http_path: String,

    #[arg(
        long,
        env = "ROTEL_OTLP_RECEIVER_METRICS_HTTP_PATH",
        default_value = "/v1/metrics"
    )]
    pub otlp_receiver_metrics_http_path: String,

    #[arg(
        long,
        env = "ROTEL_OTLP_RECEIVER_LOGS_HTTP_PATH",
        default_value = "/v1/logs"
    )]
    pub otlp_receiver_logs_http_path: String,

    #[arg(long, env = "ROTEL_OTLP_WITH_TRACE_PROCESSOR", action = clap::ArgAction::Append, value_delimiter = ',')]
    pub otlp_with_trace_processor: Vec<String>,

    #[arg(long, env = "ROTEL_OTLP_WITH_LOGS_PROCESSOR", action = clap::ArgAction::Append, value_delimiter = ',')]
    pub otlp_with_logs_processor: Vec<String>,

    #[arg(long, env = "ROTEL_OTLP_WITH_METRICS_PROCESSOR", action = clap::ArgAction::Append, value_delimiter = ',')]
    pub otlp_with_metrics_processor: Vec<String>,

    /// Comma-separated, key=value pairs of resource attributes to set
    #[arg(long, env = "ROTEL_OTEL_RESOURCE_ATTRIBUTES", value_parser = parse::parse_key_val::<String, String>, value_delimiter = ',')]
    pub otel_resource_attributes: Vec<(String, String)>,

    /// Enable reporting of internal telemetry
    #[arg(long, env = "ROTEL_ENABLE_INTERNAL_TELEMETRY", default_value = "false")]
    pub enable_internal_telemetry: bool,

    #[command(flatten)]
    pub batch: BatchArgs,

    /// Single exporter (type)
    #[arg(value_enum, long, env = "ROTEL_EXPORTER")]
    pub exporter: Option<Exporter>,

    /// Multiple exporters (name:type,...)
    #[arg(value_enum, long, env = "ROTEL_EXPORTERS")]
    pub exporters: Option<String>,

    /// Traces exporters
    #[arg(long, env = "ROTEL_EXPORTERS_TRACES")]
    pub exporters_traces: Option<String>,

    /// Metrics exporters
    #[arg(long, env = "ROTEL_EXPORTERS_METRICS")]
    pub exporters_metrics: Option<String>,

    /// Logs exporters
    #[arg(long, env = "ROTEL_EXPORTERS_LOGS")]
    pub exporters_logs: Option<String>,

    #[command(flatten)]
    pub otlp_exporter: OTLPExporterArgs,

    #[command(flatten)]
    pub datadog_exporter: DatadogExporterArgs,

    #[command(flatten)]
    pub clickhouse_exporter: ClickhouseExporterArgs,

    #[command(flatten)]
    pub aws_xray_exporter: XRayExporterArgs,

    #[command(flatten)]
<<<<<<< HEAD
    #[cfg(feature = "file_exporter")]
    pub file_exporter: FileExporterArgs,
=======
    pub aws_emf_exporter: AwsEmfExporterArgs,
>>>>>>> 1a6ec175

    #[command(flatten)]
    #[cfg(feature = "rdkafka")]
    pub kafka_exporter: KafkaExporterArgs,

    #[cfg(feature = "pprof")]
    #[clap(flatten)]
    pub profile_group: ProfileGroup,
}

impl Default for AgentRun {
    fn default() -> Self {
        AgentRun {
            daemon: false,
            pid_file: "/tmp/rotel-agent.pid".to_string(),
            log_file: "/tmp/rotel-agent.log".to_string(),
            debug_log: vec![DebugLogParam::None],
            debug_log_verbosity: DebugLogVerbosity::Basic,
            otlp_grpc_endpoint: "127.0.0.1:4317".parse().unwrap(),
            otlp_http_endpoint: "127.0.0.1:4318".parse().unwrap(),
            otlp_grpc_max_recv_msg_size_mib: 4,
            otlp_receiver_traces_disabled: false,
            otlp_receiver_metrics_disabled: false,
            otlp_receiver_logs_disabled: false,
            otlp_receiver_traces_http_path: "/v1/traces".to_string(),
            otlp_receiver_metrics_http_path: "/v1/metrics".to_string(),
            otlp_receiver_logs_http_path: "/v1/logs".to_string(),
            otlp_with_trace_processor: Vec::new(),
            otlp_with_logs_processor: Vec::new(),
            otlp_with_metrics_processor: Vec::new(),
            otel_resource_attributes: Vec::new(),
            enable_internal_telemetry: false,
            batch: BatchArgs::default(),
            exporter: None,
            exporters: None,
            exporters_traces: None,
            exporters_metrics: None,
            exporters_logs: None,
            otlp_exporter: OTLPExporterArgs::default(),
            datadog_exporter: DatadogExporterArgs::default(),
            clickhouse_exporter: ClickhouseExporterArgs::default(),
            aws_xray_exporter: XRayExporterArgs::default(),
<<<<<<< HEAD
            #[cfg(feature = "file_exporter")]
            file_exporter: FileExporterArgs::default(),
=======
            aws_emf_exporter: AwsEmfExporterArgs::default(),
>>>>>>> 1a6ec175
            #[cfg(feature = "rdkafka")]
            kafka_exporter: KafkaExporterArgs::default(),
            #[cfg(feature = "pprof")]
            profile_group: ProfileGroup {
                pprof_flame_graph: false,
                pprof_call_graph: false,
            },
        }
    }
}

#[derive(Copy, Clone, PartialEq, Debug, ValueEnum)]
pub enum DebugLogParam {
    None,
    Traces,
    Metrics,
    Logs,
}

#[derive(Copy, Clone, PartialEq, Debug, Deserialize, ValueEnum)]
#[serde(rename_all = "lowercase")]
pub enum OTLPExporterProtocol {
    Grpc,
    Http,
}

#[derive(Copy, Clone, PartialEq, Debug, Deserialize, ValueEnum)]
#[serde(rename_all = "lowercase")]
pub enum OTLPExporterAuthenticator {
    Sigv4auth,
}

impl From<OTLPExporterAuthenticator> for Authenticator {
    fn from(value: OTLPExporterAuthenticator) -> Self {
        match value {
            OTLPExporterAuthenticator::Sigv4auth => Authenticator::Sigv4auth,
        }
    }
}

#[derive(Debug, clap::Args)]
#[group(required = false, multiple = false)]
#[derive(Clone)]
pub struct ProfileGroup {
    #[arg(long, env = "ROTEL_PPROF_FLAME_GRAPH", default_value = "false")]
    pub(crate) pprof_flame_graph: bool,

    #[arg(long, env = "ROTEL_PPROF_CALL_GRAPH", default_value = "false")]
    pub(crate) pprof_call_graph: bool,
}

#[derive(Copy, Clone, PartialEq, Eq, PartialOrd, Ord, Debug, ValueEnum)]
pub enum Exporter {
    Otlp,
    Blackhole,
    Datadog,
    Clickhouse,
<<<<<<< HEAD
    AwsXray,
    #[cfg(feature = "file_exporter")]
    File,
=======

    #[clap(name = "awsxray")]
    AwsXray,

    #[clap(name = "awsemf")]
    AwsEmf,

>>>>>>> 1a6ec175
    #[cfg(feature = "rdkafka")]
    Kafka,
}

#[derive(Copy, Clone, PartialEq, Eq, PartialOrd, Ord, Debug, ValueEnum)]
pub enum DebugLogVerbosity {
    Basic,
    Detailed,
}

impl From<DebugLogVerbosity> for DebugVerbosity {
    fn from(value: DebugLogVerbosity) -> Self {
        match value {
            DebugLogVerbosity::Basic => DebugVerbosity::Basic,
            DebugLogVerbosity::Detailed => DebugVerbosity::Detailed,
        }
    }
}<|MERGE_RESOLUTION|>--- conflicted
+++ resolved
@@ -154,18 +154,17 @@
 
     #[command(flatten)]
     pub aws_xray_exporter: XRayExporterArgs,
-
-    #[command(flatten)]
-<<<<<<< HEAD
+    
+    #[command(flatten)]
+    pub aws_emf_exporter: AwsEmfExporterArgs,
+
+    #[command(flatten)]
+    #[cfg(feature = "rdkafka")]
+    pub kafka_exporter: KafkaExporterArgs,
+
+    #[command(flatten)]
     #[cfg(feature = "file_exporter")]
     pub file_exporter: FileExporterArgs,
-=======
-    pub aws_emf_exporter: AwsEmfExporterArgs,
->>>>>>> 1a6ec175
-
-    #[command(flatten)]
-    #[cfg(feature = "rdkafka")]
-    pub kafka_exporter: KafkaExporterArgs,
 
     #[cfg(feature = "pprof")]
     #[clap(flatten)]
@@ -204,14 +203,11 @@
             datadog_exporter: DatadogExporterArgs::default(),
             clickhouse_exporter: ClickhouseExporterArgs::default(),
             aws_xray_exporter: XRayExporterArgs::default(),
-<<<<<<< HEAD
+            aws_emf_exporter: AwsEmfExporterArgs::default(),
+            #[cfg(feature = "rdkafka")]
+            kafka_exporter: KafkaExporterArgs::default(),
             #[cfg(feature = "file_exporter")]
             file_exporter: FileExporterArgs::default(),
-=======
-            aws_emf_exporter: AwsEmfExporterArgs::default(),
->>>>>>> 1a6ec175
-            #[cfg(feature = "rdkafka")]
-            kafka_exporter: KafkaExporterArgs::default(),
             #[cfg(feature = "pprof")]
             profile_group: ProfileGroup {
                 pprof_flame_graph: false,
@@ -267,21 +263,18 @@
     Blackhole,
     Datadog,
     Clickhouse,
-<<<<<<< HEAD
+
+    #[clap(name = "awsxray")]
     AwsXray,
+
+    #[clap(name = "awsemf")]
+    AwsEmf,
+
+    #[cfg(feature = "rdkafka")]
+    Kafka,
+
     #[cfg(feature = "file_exporter")]
     File,
-=======
-
-    #[clap(name = "awsxray")]
-    AwsXray,
-
-    #[clap(name = "awsemf")]
-    AwsEmf,
-
->>>>>>> 1a6ec175
-    #[cfg(feature = "rdkafka")]
-    Kafka,
 }
 
 #[derive(Copy, Clone, PartialEq, Eq, PartialOrd, Ord, Debug, ValueEnum)]
