--- conflicted
+++ resolved
@@ -5,13 +5,10 @@
 pub mod parse;
 pub mod wait;
 
-<<<<<<< HEAD
 #[cfg(feature = "rdkafka")]
 mod kafka_receiver;
 
-=======
 mod awsemf_exporter;
->>>>>>> 1a6ec175
 mod clickhouse_exporter;
 mod datadog_exporter;
 #[cfg(feature = "rdkafka")]
